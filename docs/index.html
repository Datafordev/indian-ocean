--- conflicted
+++ resolved
@@ -1,11 +1,7 @@
 <html>
 <head>
   <meta charset='utf-8' />
-<<<<<<< HEAD
-  <title>indian-ocean 0.6.0</title>
-=======
   <title>indian-ocean 0.7.0</title>
->>>>>>> 4f7d6022
   <link href='assets/bass.css' type='text/css' rel='stylesheet' />
   <link href='assets/style.css' type='text/css' rel='stylesheet' />
   <link href='assets/github.css' type='text/css' rel='stylesheet' />
@@ -16,11 +12,7 @@
     <div class='clearfix flex flex-stretch mxn2'>
       <div class='documentation-sidebar relative top-0 bottom-0 right-0 px2 py2 col-3 sm-show'>
         <div class='font-smaller fixed col-3 top-0 bottom-0 left-0 overflow-auto black bg-cloudy'>
-<<<<<<< HEAD
-          <a href='https://github.com/mhkeller/indian-ocean/' class='h5 button block button-transparent'>indian-ocean 0.6.0</a>
-=======
           <a href='https://github.com/mhkeller/indian-ocean/' class='h5 button block button-transparent'>indian-ocean 0.7.0</a>
->>>>>>> 4f7d6022
           <div class='px2'>
               <a
                 href='#helpers'
@@ -128,9 +120,26 @@
                   <code>.readJsonSync</code>
                 </a>
                 <a
-<<<<<<< HEAD
                   href='#readers/readpsv'
-=======
+                  class='px1 regular block'>
+                  <code>.readPsv</code>
+                </a>
+                <a
+                  href='#readers/readpsvsync'
+                  class='px1 regular block'>
+                  <code>.readPsvSync</code>
+                </a>
+                <a
+                  href='#readers/readtsv'
+                  class='px1 regular block'>
+                  <code>.readTsv</code>
+                </a>
+                <a
+                  href='#readers/readtsvsync'
+                  class='px1 regular block'>
+                  <code>.readTsvSync</code>
+                </a>
+                <a
                   href='#readers/readtxt'
                   class='px1 regular block'>
                   <code>.readTxt</code>
@@ -141,25 +150,14 @@
                   <code>.readTxtSync</code>
                 </a>
                 <a
-                  href='#readers/readdirexclude'
->>>>>>> 4f7d6022
-                  class='px1 regular block'>
-                  <code>.readPsv</code>
-                </a>
-                <a
-                  href='#readers/readpsvsync'
-                  class='px1 regular block'>
-                  <code>.readPsvSync</code>
-                </a>
-                <a
-                  href='#readers/readtsv'
-                  class='px1 regular block'>
-                  <code>.readTsv</code>
-                </a>
-                <a
-                  href='#readers/readtsvsync'
-                  class='px1 regular block'>
-                  <code>.readTsvSync</code>
+                  href='#readers/readyaml'
+                  class='px1 regular block'>
+                  <code>.readYaml</code>
+                </a>
+                <a
+                  href='#readers/readyamlsync'
+                  class='px1 regular block'>
+                  <code>.readYamlSync</code>
                 </a>
               <a
                 href='#writers'
@@ -199,11 +197,7 @@
           <div class='px1'>
 <section id='helpers'class='mt4 mb4 px2'>
     <div class='right py2'>
-<<<<<<< HEAD
-      <a class='fade font-smaller' href='https://github.com/mhkeller/indian-ocean/blob/e808783f3cf066c2651d6c0cfa3597dac69444ef/lib/index.js#L37-L48'><code>lib/index.js</code></a>
-=======
-      <a class='fade font-smaller' href='https://github.com/mhkeller/indian-ocean/blob/83ae0845b241d0b305b51e3370959eb86547ace1/lib/index.js#L58-L69'><code>lib/index.js</code></a>
->>>>>>> 4f7d6022
+      <a class='fade font-smaller' href='https://github.com/mhkeller/indian-ocean/blob/e380e66f1eed546edd0bf1f9689ba3e20d87434a/lib/index.js#L79-L90'><code>lib/index.js</code></a>
     </div>
   <h3 class='regular'>
     <a class='black' href='#helpers'>
@@ -222,11 +216,7 @@
       <div class='section-indent'>
 <section id='helpers/discernfileformatter'class='mt4 mb4 px2'>
     <div class='right py2'>
-<<<<<<< HEAD
-      <a class='fade font-smaller' href='https://github.com/mhkeller/indian-ocean/blob/e808783f3cf066c2651d6c0cfa3597dac69444ef/lib/index.js#L83-L99'><code>lib/index.js</code></a>
-=======
-      <a class='fade font-smaller' href='https://github.com/mhkeller/indian-ocean/blob/83ae0845b241d0b305b51e3370959eb86547ace1/lib/index.js#L114-L130'><code>lib/index.js</code></a>
->>>>>>> 4f7d6022
+      <a class='fade font-smaller' href='https://github.com/mhkeller/indian-ocean/blob/e380e66f1eed546edd0bf1f9689ba3e20d87434a/lib/index.js#L135-L151'><code>lib/index.js</code></a>
     </div>
   <h3 class='regular'>
     <a class='black' href='#helpers/discernfileformatter'>
@@ -278,11 +268,7 @@
       <div class='section-indent'>
 <section id='helpers/discernformat'class='mt4 mb4 px2'>
     <div class='right py2'>
-<<<<<<< HEAD
-      <a class='fade font-smaller' href='https://github.com/mhkeller/indian-ocean/blob/e808783f3cf066c2651d6c0cfa3597dac69444ef/lib/index.js#L48-L68'><code>lib/index.js</code></a>
-=======
-      <a class='fade font-smaller' href='https://github.com/mhkeller/indian-ocean/blob/83ae0845b241d0b305b51e3370959eb86547ace1/lib/index.js#L69-L91'><code>lib/index.js</code></a>
->>>>>>> 4f7d6022
+      <a class='fade font-smaller' href='https://github.com/mhkeller/indian-ocean/blob/e380e66f1eed546edd0bf1f9689ba3e20d87434a/lib/index.js#L90-L112'><code>lib/index.js</code></a>
     </div>
   <h3 class='regular'>
     <a class='black' href='#helpers/discernformat'>
@@ -334,11 +320,7 @@
       <div class='section-indent'>
 <section id='helpers/discernparser'class='mt4 mb4 px2'>
     <div class='right py2'>
-<<<<<<< HEAD
-      <a class='fade font-smaller' href='https://github.com/mhkeller/indian-ocean/blob/e808783f3cf066c2651d6c0cfa3597dac69444ef/lib/index.js#L68-L83'><code>lib/index.js</code></a>
-=======
-      <a class='fade font-smaller' href='https://github.com/mhkeller/indian-ocean/blob/83ae0845b241d0b305b51e3370959eb86547ace1/lib/index.js#L91-L114'><code>lib/index.js</code></a>
->>>>>>> 4f7d6022
+      <a class='fade font-smaller' href='https://github.com/mhkeller/indian-ocean/blob/e380e66f1eed546edd0bf1f9689ba3e20d87434a/lib/index.js#L112-L135'><code>lib/index.js</code></a>
     </div>
   <h3 class='regular'>
     <a class='black' href='#helpers/discernparser'>
@@ -398,11 +380,7 @@
       <div class='section-indent'>
 <section id='helpers/exists'class='mt4 mb4 px2'>
     <div class='right py2'>
-<<<<<<< HEAD
-      <a class='fade font-smaller' href='https://github.com/mhkeller/indian-ocean/blob/e808783f3cf066c2651d6c0cfa3597dac69444ef/lib/index.js#L99-L115'><code>lib/index.js</code></a>
-=======
-      <a class='fade font-smaller' href='https://github.com/mhkeller/indian-ocean/blob/83ae0845b241d0b305b51e3370959eb86547ace1/lib/index.js#L130-L146'><code>lib/index.js</code></a>
->>>>>>> 4f7d6022
+      <a class='fade font-smaller' href='https://github.com/mhkeller/indian-ocean/blob/e380e66f1eed546edd0bf1f9689ba3e20d87434a/lib/index.js#L151-L167'><code>lib/index.js</code></a>
     </div>
   <h3 class='regular'>
     <a class='black' href='#helpers/exists'>
@@ -456,11 +434,7 @@
       <div class='section-indent'>
 <section id='helpers/existssync'class='mt4 mb4 px2'>
     <div class='right py2'>
-<<<<<<< HEAD
-      <a class='fade font-smaller' href='https://github.com/mhkeller/indian-ocean/blob/e808783f3cf066c2651d6c0cfa3597dac69444ef/lib/index.js#L115-L134'><code>lib/index.js</code></a>
-=======
-      <a class='fade font-smaller' href='https://github.com/mhkeller/indian-ocean/blob/83ae0845b241d0b305b51e3370959eb86547ace1/lib/index.js#L146-L165'><code>lib/index.js</code></a>
->>>>>>> 4f7d6022
+      <a class='fade font-smaller' href='https://github.com/mhkeller/indian-ocean/blob/e380e66f1eed546edd0bf1f9689ba3e20d87434a/lib/index.js#L167-L186'><code>lib/index.js</code></a>
     </div>
   <h3 class='regular'>
     <a class='black' href='#helpers/existssync'>
@@ -512,11 +486,7 @@
       <div class='section-indent'>
 <section id='helpers/extensionmatches'class='mt4 mb4 px2'>
     <div class='right py2'>
-<<<<<<< HEAD
-      <a class='fade font-smaller' href='https://github.com/mhkeller/indian-ocean/blob/e808783f3cf066c2651d6c0cfa3597dac69444ef/lib/index.js#L134-L149'><code>lib/index.js</code></a>
-=======
-      <a class='fade font-smaller' href='https://github.com/mhkeller/indian-ocean/blob/83ae0845b241d0b305b51e3370959eb86547ace1/lib/index.js#L165-L180'><code>lib/index.js</code></a>
->>>>>>> 4f7d6022
+      <a class='fade font-smaller' href='https://github.com/mhkeller/indian-ocean/blob/e380e66f1eed546edd0bf1f9689ba3e20d87434a/lib/index.js#L186-L201'><code>lib/index.js</code></a>
     </div>
   <h3 class='regular'>
     <a class='black' href='#helpers/extensionmatches'>
@@ -568,11 +538,7 @@
       <div class='section-indent'>
 <section id='helpers/matches'class='mt4 mb4 px2'>
     <div class='right py2'>
-<<<<<<< HEAD
-      <a class='fade font-smaller' href='https://github.com/mhkeller/indian-ocean/blob/e808783f3cf066c2651d6c0cfa3597dac69444ef/lib/index.js#L166-L177'><code>lib/index.js</code></a>
-=======
-      <a class='fade font-smaller' href='https://github.com/mhkeller/indian-ocean/blob/83ae0845b241d0b305b51e3370959eb86547ace1/lib/index.js#L180-L197'><code>lib/index.js</code></a>
->>>>>>> 4f7d6022
+      <a class='fade font-smaller' href='https://github.com/mhkeller/indian-ocean/blob/e380e66f1eed546edd0bf1f9689ba3e20d87434a/lib/index.js#L218-L230'><code>lib/index.js</code></a>
     </div>
   <h3 class='regular'>
     <a class='black' href='#helpers/matches'>
@@ -627,11 +593,7 @@
       <div class='section-indent'>
 <section id='helpers/matchregexp'class='mt4 mb4 px2'>
     <div class='right py2'>
-<<<<<<< HEAD
-      <a class='fade font-smaller' href='https://github.com/mhkeller/indian-ocean/blob/e808783f3cf066c2651d6c0cfa3597dac69444ef/lib/index.js#L149-L166'><code>lib/index.js</code></a>
-=======
-      <a class='fade font-smaller' href='https://github.com/mhkeller/indian-ocean/blob/83ae0845b241d0b305b51e3370959eb86547ace1/lib/index.js#L197-L209'><code>lib/index.js</code></a>
->>>>>>> 4f7d6022
+      <a class='fade font-smaller' href='https://github.com/mhkeller/indian-ocean/blob/e380e66f1eed546edd0bf1f9689ba3e20d87434a/lib/index.js#L201-L218'><code>lib/index.js</code></a>
     </div>
   <h3 class='regular'>
     <a class='black' href='#helpers/matchregexp'>
@@ -686,11 +648,7 @@
 </section>
 <section id='readers'class='mt4 mb4 px2'>
     <div class='right py2'>
-<<<<<<< HEAD
-      <a class='fade font-smaller' href='https://github.com/mhkeller/indian-ocean/blob/e808783f3cf066c2651d6c0cfa3597dac69444ef/lib/index.js#L177-L201'><code>lib/index.js</code></a>
-=======
-      <a class='fade font-smaller' href='https://github.com/mhkeller/indian-ocean/blob/83ae0845b241d0b305b51e3370959eb86547ace1/lib/index.js#L222-L248'><code>lib/index.js</code></a>
->>>>>>> 4f7d6022
+      <a class='fade font-smaller' href='https://github.com/mhkeller/indian-ocean/blob/e380e66f1eed546edd0bf1f9689ba3e20d87434a/lib/index.js#L243-L271'><code>lib/index.js</code></a>
     </div>
   <h3 class='regular'>
     <a class='black' href='#readers'>
@@ -709,11 +667,7 @@
       <div class='section-indent'>
 <section id='readers/readcsv'class='mt4 mb4 px2'>
     <div class='right py2'>
-<<<<<<< HEAD
-      <a class='fade font-smaller' href='https://github.com/mhkeller/indian-ocean/blob/e808783f3cf066c2651d6c0cfa3597dac69444ef/lib/index.js#L237-L254'><code>lib/index.js</code></a>
-=======
-      <a class='fade font-smaller' href='https://github.com/mhkeller/indian-ocean/blob/83ae0845b241d0b305b51e3370959eb86547ace1/lib/index.js#L295-L310'><code>lib/index.js</code></a>
->>>>>>> 4f7d6022
+      <a class='fade font-smaller' href='https://github.com/mhkeller/indian-ocean/blob/e380e66f1eed546edd0bf1f9689ba3e20d87434a/lib/index.js#L318-L333'><code>lib/index.js</code></a>
     </div>
   <h3 class='regular'>
     <a class='black' href='#readers/readcsv'>
@@ -767,11 +721,7 @@
       <div class='section-indent'>
 <section id='readers/readcsvsync'class='mt4 mb4 px2'>
     <div class='right py2'>
-<<<<<<< HEAD
-      <a class='fade font-smaller' href='https://github.com/mhkeller/indian-ocean/blob/e808783f3cf066c2651d6c0cfa3597dac69444ef/lib/index.js#L254-L270'><code>lib/index.js</code></a>
-=======
-      <a class='fade font-smaller' href='https://github.com/mhkeller/indian-ocean/blob/83ae0845b241d0b305b51e3370959eb86547ace1/lib/index.js#L310-L326'><code>lib/index.js</code></a>
->>>>>>> 4f7d6022
+      <a class='fade font-smaller' href='https://github.com/mhkeller/indian-ocean/blob/e380e66f1eed546edd0bf1f9689ba3e20d87434a/lib/index.js#L333-L349'><code>lib/index.js</code></a>
     </div>
   <h3 class='regular'>
     <a class='black' href='#readers/readcsvsync'>
@@ -823,11 +773,7 @@
       <div class='section-indent'>
 <section id='readers/readdata'class='mt4 mb4 px2'>
     <div class='right py2'>
-<<<<<<< HEAD
-      <a class='fade font-smaller' href='https://github.com/mhkeller/indian-ocean/blob/e808783f3cf066c2651d6c0cfa3597dac69444ef/lib/index.js#L201-L221'><code>lib/index.js</code></a>
-=======
-      <a class='fade font-smaller' href='https://github.com/mhkeller/indian-ocean/blob/83ae0845b241d0b305b51e3370959eb86547ace1/lib/index.js#L248-L273'><code>lib/index.js</code></a>
->>>>>>> 4f7d6022
+      <a class='fade font-smaller' href='https://github.com/mhkeller/indian-ocean/blob/e380e66f1eed546edd0bf1f9689ba3e20d87434a/lib/index.js#L271-L296'><code>lib/index.js</code></a>
     </div>
   <h3 class='regular'>
     <a class='black' href='#readers/readdata'>
@@ -837,12 +783,14 @@
     </a>
   </h3>
   <p>Asynchronously read data given a path ending in the file format.</p>
-<p>Supported formats:</p>
+<p>Supported formats / extensions:</p>
 <ul>
 <li><code>.json</code> Array of objects</li>
 <li><code>.csv</code> Comma-separated</li>
 <li><code>.tsv</code> Tab-separated</li>
 <li><code>.psv</code> Pipe-separated</li>
+<li><code>.yaml</code> Yaml file</li>
+<li><code>.yml</code> Yaml file</li>
 <li><code>.txt</code> Text file (a string)</li>
 <li>other All others are read as a text file</li>
 </ul>
@@ -899,11 +847,7 @@
       <div class='section-indent'>
 <section id='readers/readdatasync'class='mt4 mb4 px2'>
     <div class='right py2'>
-<<<<<<< HEAD
-      <a class='fade font-smaller' href='https://github.com/mhkeller/indian-ocean/blob/e808783f3cf066c2651d6c0cfa3597dac69444ef/lib/index.js#L221-L237'><code>lib/index.js</code></a>
-=======
-      <a class='fade font-smaller' href='https://github.com/mhkeller/indian-ocean/blob/83ae0845b241d0b305b51e3370959eb86547ace1/lib/index.js#L273-L295'><code>lib/index.js</code></a>
->>>>>>> 4f7d6022
+      <a class='fade font-smaller' href='https://github.com/mhkeller/indian-ocean/blob/e380e66f1eed546edd0bf1f9689ba3e20d87434a/lib/index.js#L296-L318'><code>lib/index.js</code></a>
     </div>
   <h3 class='regular'>
     <a class='black' href='#readers/readdatasync'>
@@ -963,11 +907,7 @@
       <div class='section-indent'>
 <section id='readers/readdbf'class='mt4 mb4 px2'>
     <div class='right py2'>
-<<<<<<< HEAD
-      <a class='fade font-smaller' href='https://github.com/mhkeller/indian-ocean/blob/e808783f3cf066c2651d6c0cfa3597dac69444ef/lib/index.js#L369-L427'><code>lib/index.js</code></a>
-=======
-      <a class='fade font-smaller' href='https://github.com/mhkeller/indian-ocean/blob/83ae0845b241d0b305b51e3370959eb86547ace1/lib/index.js#L450-L508'><code>lib/index.js</code></a>
->>>>>>> 4f7d6022
+      <a class='fade font-smaller' href='https://github.com/mhkeller/indian-ocean/blob/e380e66f1eed546edd0bf1f9689ba3e20d87434a/lib/index.js#L506-L564'><code>lib/index.js</code></a>
     </div>
   <h3 class='regular'>
     <a class='black' href='#readers/readdbf'>
@@ -1021,11 +961,7 @@
       <div class='section-indent'>
 <section id='readers/readdirexclude'class='mt4 mb4 px2'>
     <div class='right py2'>
-<<<<<<< HEAD
-      <a class='fade font-smaller' href='https://github.com/mhkeller/indian-ocean/blob/e808783f3cf066c2651d6c0cfa3597dac69444ef/lib/index.js#L532-L553'><code>lib/index.js</code></a>
-=======
-      <a class='fade font-smaller' href='https://github.com/mhkeller/indian-ocean/blob/83ae0845b241d0b305b51e3370959eb86547ace1/lib/index.js#L326-L341'><code>lib/index.js</code></a>
->>>>>>> 4f7d6022
+      <a class='fade font-smaller' href='https://github.com/mhkeller/indian-ocean/blob/e380e66f1eed546edd0bf1f9689ba3e20d87434a/lib/index.js#L669-L690'><code>lib/index.js</code></a>
     </div>
   <h3 class='regular'>
     <a class='black' href='#readers/readdirexclude'>
@@ -1101,11 +1037,7 @@
       <div class='section-indent'>
 <section id='readers/readdirexcludesync'class='mt4 mb4 px2'>
     <div class='right py2'>
-<<<<<<< HEAD
-      <a class='fade font-smaller' href='https://github.com/mhkeller/indian-ocean/blob/e808783f3cf066c2651d6c0cfa3597dac69444ef/lib/index.js#L553-L558'><code>lib/index.js</code></a>
-=======
-      <a class='fade font-smaller' href='https://github.com/mhkeller/indian-ocean/blob/83ae0845b241d0b305b51e3370959eb86547ace1/lib/index.js#L341-L357'><code>lib/index.js</code></a>
->>>>>>> 4f7d6022
+      <a class='fade font-smaller' href='https://github.com/mhkeller/indian-ocean/blob/e380e66f1eed546edd0bf1f9689ba3e20d87434a/lib/index.js#L690-L695'><code>lib/index.js</code></a>
     </div>
   <h3 class='regular'>
     <a class='black' href='#readers/readdirexcludesync'>
@@ -1178,11 +1110,7 @@
       <div class='section-indent'>
 <section id='readers/readdirinclude'class='mt4 mb4 px2'>
     <div class='right py2'>
-<<<<<<< HEAD
-      <a class='fade font-smaller' href='https://github.com/mhkeller/indian-ocean/blob/e808783f3cf066c2651d6c0cfa3597dac69444ef/lib/index.js#L488-L509'><code>lib/index.js</code></a>
-=======
-      <a class='fade font-smaller' href='https://github.com/mhkeller/indian-ocean/blob/83ae0845b241d0b305b51e3370959eb86547ace1/lib/index.js#L388-L403'><code>lib/index.js</code></a>
->>>>>>> 4f7d6022
+      <a class='fade font-smaller' href='https://github.com/mhkeller/indian-ocean/blob/e380e66f1eed546edd0bf1f9689ba3e20d87434a/lib/index.js#L625-L646'><code>lib/index.js</code></a>
     </div>
   <h3 class='regular'>
     <a class='black' href='#readers/readdirinclude'>
@@ -1258,11 +1186,7 @@
       <div class='section-indent'>
 <section id='readers/readdirincludesync'class='mt4 mb4 px2'>
     <div class='right py2'>
-<<<<<<< HEAD
-      <a class='fade font-smaller' href='https://github.com/mhkeller/indian-ocean/blob/e808783f3cf066c2651d6c0cfa3597dac69444ef/lib/index.js#L509-L532'><code>lib/index.js</code></a>
-=======
-      <a class='fade font-smaller' href='https://github.com/mhkeller/indian-ocean/blob/83ae0845b241d0b305b51e3370959eb86547ace1/lib/index.js#L403-L419'><code>lib/index.js</code></a>
->>>>>>> 4f7d6022
+      <a class='fade font-smaller' href='https://github.com/mhkeller/indian-ocean/blob/e380e66f1eed546edd0bf1f9689ba3e20d87434a/lib/index.js#L646-L669'><code>lib/index.js</code></a>
     </div>
   <h3 class='regular'>
     <a class='black' href='#readers/readdirincludesync'>
@@ -1335,11 +1259,7 @@
       <div class='section-indent'>
 <section id='readers/readjson'class='mt4 mb4 px2'>
     <div class='right py2'>
-<<<<<<< HEAD
-      <a class='fade font-smaller' href='https://github.com/mhkeller/indian-ocean/blob/e808783f3cf066c2651d6c0cfa3597dac69444ef/lib/index.js#L270-L287'><code>lib/index.js</code></a>
-=======
-      <a class='fade font-smaller' href='https://github.com/mhkeller/indian-ocean/blob/83ae0845b241d0b305b51e3370959eb86547ace1/lib/index.js#L357-L372'><code>lib/index.js</code></a>
->>>>>>> 4f7d6022
+      <a class='fade font-smaller' href='https://github.com/mhkeller/indian-ocean/blob/e380e66f1eed546edd0bf1f9689ba3e20d87434a/lib/index.js#L349-L364'><code>lib/index.js</code></a>
     </div>
   <h3 class='regular'>
     <a class='black' href='#readers/readjson'>
@@ -1393,11 +1313,7 @@
       <div class='section-indent'>
 <section id='readers/readjsonsync'class='mt4 mb4 px2'>
     <div class='right py2'>
-<<<<<<< HEAD
-      <a class='fade font-smaller' href='https://github.com/mhkeller/indian-ocean/blob/e808783f3cf066c2651d6c0cfa3597dac69444ef/lib/index.js#L287-L303'><code>lib/index.js</code></a>
-=======
-      <a class='fade font-smaller' href='https://github.com/mhkeller/indian-ocean/blob/83ae0845b241d0b305b51e3370959eb86547ace1/lib/index.js#L372-L388'><code>lib/index.js</code></a>
->>>>>>> 4f7d6022
+      <a class='fade font-smaller' href='https://github.com/mhkeller/indian-ocean/blob/e380e66f1eed546edd0bf1f9689ba3e20d87434a/lib/index.js#L364-L380'><code>lib/index.js</code></a>
     </div>
   <h3 class='regular'>
     <a class='black' href='#readers/readjsonsync'>
@@ -1447,14 +1363,221 @@
 </section>
       </div>
       <div class='section-indent'>
-<<<<<<< HEAD
 <section id='readers/readpsv'class='mt4 mb4 px2'>
     <div class='right py2'>
-      <a class='fade font-smaller' href='https://github.com/mhkeller/indian-ocean/blob/e808783f3cf066c2651d6c0cfa3597dac69444ef/lib/index.js#L336-L353'><code>lib/index.js</code></a>
-=======
+      <a class='fade font-smaller' href='https://github.com/mhkeller/indian-ocean/blob/e380e66f1eed546edd0bf1f9689ba3e20d87434a/lib/index.js#L411-L426'><code>lib/index.js</code></a>
+    </div>
+  <h3 class='regular'>
+    <a class='black' href='#readers/readpsv'>
+      <code>
+        readPsv<span class='gray'>(fileName, callback)</span>
+      </code>
+    </a>
+  </h3>
+  <p>Asynchronously read a pipe-separated value file.</p>
+
+
+    <p>
+      <table class='table-light overflow-hidden bg-cloudy-light'>
+        <thead>
+          <th class='col-3'>parameter</th>
+          <th class='col-3'>type</th>
+          <th class='col-6'>description</th>
+        </thead>
+          <tr>
+            <td>fileName</td>
+            <td>
+              <code><a href="https://developer.mozilla.org/en-US/docs/Web/JavaScript/Reference/Global_Objects/String">String</a></code>
+            </td>
+            <td><p>the name of the file</p>
+</td>
+          </tr>
+          <tr>
+            <td>callback</td>
+            <td>
+              <code><a href="https://developer.mozilla.org/en-US/docs/Web/JavaScript/Reference/Statements/function">Function</a></code>
+            </td>
+            <td><p>callback used when read data is read, takes error (if any) and the data read</p>
+</td>
+          </tr>
+      </table>
+    </p>
+
+
+
+
+    <h4>Examples</h4>
+<pre>io.readPsv(<span class="hljs-string">'path/to/data.psv'</span>, <span class="hljs-function"><span class="hljs-keyword">function</span>(<span class="hljs-params">err, data</span>)</span>{
+  <span class="hljs-built_in">console</span>.log(data) <span class="hljs-comment">// Json data</span>
+})</pre>
+
+
+
+
+</section>
+      </div>
+      <div class='section-indent'>
+<section id='readers/readpsvsync'class='mt4 mb4 px2'>
+    <div class='right py2'>
+      <a class='fade font-smaller' href='https://github.com/mhkeller/indian-ocean/blob/e380e66f1eed546edd0bf1f9689ba3e20d87434a/lib/index.js#L426-L442'><code>lib/index.js</code></a>
+    </div>
+  <h3 class='regular'>
+    <a class='black' href='#readers/readpsvsync'>
+      <code>
+        readPsvSync<span class='gray'>(fileName)</span>
+      </code>
+    </a>
+  </h3>
+  <p>Synchronously read a pipe-separated value file.</p>
+
+
+    <p>
+      <table class='table-light overflow-hidden bg-cloudy-light'>
+        <thead>
+          <th class='col-3'>parameter</th>
+          <th class='col-3'>type</th>
+          <th class='col-6'>description</th>
+        </thead>
+          <tr>
+            <td>fileName</td>
+            <td>
+              <code><a href="https://developer.mozilla.org/en-US/docs/Web/JavaScript/Reference/Global_Objects/String">String</a></code>
+            </td>
+            <td><p>the name of the file</p>
+</td>
+          </tr>
+      </table>
+    </p>
+
+
+      <h4>Returns</h4>
+      <code><code><a href="https://developer.mozilla.org/en-US/docs/Web/JavaScript/Reference/Global_Objects/Object">Object</a></code></code>
+      :
+      <span class='force-inline'>
+        <p>the contents of the file as JSON</p>
+
+      </span>
+
+
+    <h4>Examples</h4>
+<pre><span class="hljs-keyword">var</span> data = io.readPsvSync(<span class="hljs-string">'path/to/data.psv'</span>, <span class="hljs-function"><span class="hljs-keyword">function</span>(<span class="hljs-params">err, data</span>)</span>{
+<span class="hljs-built_in">console</span>.log(data) <span class="hljs-comment">// Json data</span></pre>
+
+
+
+
+</section>
+      </div>
+      <div class='section-indent'>
+<section id='readers/readtsv'class='mt4 mb4 px2'>
+    <div class='right py2'>
+      <a class='fade font-smaller' href='https://github.com/mhkeller/indian-ocean/blob/e380e66f1eed546edd0bf1f9689ba3e20d87434a/lib/index.js#L380-L395'><code>lib/index.js</code></a>
+    </div>
+  <h3 class='regular'>
+    <a class='black' href='#readers/readtsv'>
+      <code>
+        readTsv<span class='gray'>(fileName, callback)</span>
+      </code>
+    </a>
+  </h3>
+  <p>Asynchronously read a tab-separated value file.</p>
+
+
+    <p>
+      <table class='table-light overflow-hidden bg-cloudy-light'>
+        <thead>
+          <th class='col-3'>parameter</th>
+          <th class='col-3'>type</th>
+          <th class='col-6'>description</th>
+        </thead>
+          <tr>
+            <td>fileName</td>
+            <td>
+              <code><a href="https://developer.mozilla.org/en-US/docs/Web/JavaScript/Reference/Global_Objects/String">String</a></code>
+            </td>
+            <td><p>the name of the file</p>
+</td>
+          </tr>
+          <tr>
+            <td>callback</td>
+            <td>
+              <code><a href="https://developer.mozilla.org/en-US/docs/Web/JavaScript/Reference/Statements/function">Function</a></code>
+            </td>
+            <td><p>callback used when read data is read, takes error (if any) and the data read</p>
+</td>
+          </tr>
+      </table>
+    </p>
+
+
+
+
+    <h4>Examples</h4>
+<pre>io.readTsv(<span class="hljs-string">'path/to/data.tsv'</span>, <span class="hljs-function"><span class="hljs-keyword">function</span>(<span class="hljs-params">err, data</span>)</span>{
+  <span class="hljs-built_in">console</span>.log(data) <span class="hljs-comment">// Json data</span>
+})</pre>
+
+
+
+
+</section>
+      </div>
+      <div class='section-indent'>
+<section id='readers/readtsvsync'class='mt4 mb4 px2'>
+    <div class='right py2'>
+      <a class='fade font-smaller' href='https://github.com/mhkeller/indian-ocean/blob/e380e66f1eed546edd0bf1f9689ba3e20d87434a/lib/index.js#L395-L411'><code>lib/index.js</code></a>
+    </div>
+  <h3 class='regular'>
+    <a class='black' href='#readers/readtsvsync'>
+      <code>
+        readTsvSync<span class='gray'>(fileName)</span>
+      </code>
+    </a>
+  </h3>
+  <p>Synchronously read a tab-separated value file.</p>
+
+
+    <p>
+      <table class='table-light overflow-hidden bg-cloudy-light'>
+        <thead>
+          <th class='col-3'>parameter</th>
+          <th class='col-3'>type</th>
+          <th class='col-6'>description</th>
+        </thead>
+          <tr>
+            <td>fileName</td>
+            <td>
+              <code><a href="https://developer.mozilla.org/en-US/docs/Web/JavaScript/Reference/Global_Objects/String">String</a></code>
+            </td>
+            <td><p>the name of the file</p>
+</td>
+          </tr>
+      </table>
+    </p>
+
+
+      <h4>Returns</h4>
+      <code><code><a href="https://developer.mozilla.org/en-US/docs/Web/JavaScript/Reference/Global_Objects/Object">Object</a></code></code>
+      :
+      <span class='force-inline'>
+        <p>the contents of the file as JSON</p>
+
+      </span>
+
+
+    <h4>Examples</h4>
+<pre><span class="hljs-keyword">var</span> data = io.readTsvSync(<span class="hljs-string">'path/to/data.tsv'</span>, <span class="hljs-function"><span class="hljs-keyword">function</span>(<span class="hljs-params">err, data</span>)</span>{
+<span class="hljs-built_in">console</span>.log(data) <span class="hljs-comment">// Json data</span></pre>
+
+
+
+
+</section>
+      </div>
+      <div class='section-indent'>
 <section id='readers/readtxt'class='mt4 mb4 px2'>
     <div class='right py2'>
-      <a class='fade font-smaller' href='https://github.com/mhkeller/indian-ocean/blob/83ae0845b241d0b305b51e3370959eb86547ace1/lib/index.js#L419-L434'><code>lib/index.js</code></a>
+      <a class='fade font-smaller' href='https://github.com/mhkeller/indian-ocean/blob/e380e66f1eed546edd0bf1f9689ba3e20d87434a/lib/index.js#L442-L457'><code>lib/index.js</code></a>
     </div>
   <h3 class='regular'>
     <a class='black' href='#readers/readtxt'>
@@ -1508,7 +1631,7 @@
       <div class='section-indent'>
 <section id='readers/readtxtsync'class='mt4 mb4 px2'>
     <div class='right py2'>
-      <a class='fade font-smaller' href='https://github.com/mhkeller/indian-ocean/blob/83ae0845b241d0b305b51e3370959eb86547ace1/lib/index.js#L434-L450'><code>lib/index.js</code></a>
+      <a class='fade font-smaller' href='https://github.com/mhkeller/indian-ocean/blob/e380e66f1eed546edd0bf1f9689ba3e20d87434a/lib/index.js#L457-L474'><code>lib/index.js</code></a>
     </div>
   <h3 class='regular'>
     <a class='black' href='#readers/readtxtsync'>
@@ -1558,19 +1681,18 @@
 </section>
       </div>
       <div class='section-indent'>
-<section id='readers/readdirexclude'class='mt4 mb4 px2'>
-    <div class='right py2'>
-      <a class='fade font-smaller' href='https://github.com/mhkeller/indian-ocean/blob/83ae0845b241d0b305b51e3370959eb86547ace1/lib/index.js#L613-L634'><code>lib/index.js</code></a>
->>>>>>> 4f7d6022
-    </div>
-  <h3 class='regular'>
-    <a class='black' href='#readers/readpsv'>
-      <code>
-        readPsv<span class='gray'>(fileName, callback)</span>
-      </code>
-    </a>
-  </h3>
-  <p>Asynchronously read a pipe-separated value file.</p>
+<section id='readers/readyaml'class='mt4 mb4 px2'>
+    <div class='right py2'>
+      <a class='fade font-smaller' href='https://github.com/mhkeller/indian-ocean/blob/e380e66f1eed546edd0bf1f9689ba3e20d87434a/lib/index.js#L474-L490'><code>lib/index.js</code></a>
+    </div>
+  <h3 class='regular'>
+    <a class='black' href='#readers/readyaml'>
+      <code>
+        readYaml<span class='gray'>(fileName, callback)</span>
+      </code>
+    </a>
+  </h3>
+  <p>Asynchronously read a yaml file.</p>
 
 
     <p>
@@ -1603,8 +1725,9 @@
 
 
     <h4>Examples</h4>
-<pre>io.readPsv(<span class="hljs-string">'path/to/data.psv'</span>, <span class="hljs-function"><span class="hljs-keyword">function</span>(<span class="hljs-params">err, data</span>)</span>{
-  <span class="hljs-built_in">console</span>.log(data) <span class="hljs-comment">// Json data</span>
+<pre><span class="hljs-comment">// Can be `.yaml` or `.yml` extension</span>
+io.readYaml(<span class="hljs-string">'path/to/data.yaml'</span>, <span class="hljs-function"><span class="hljs-keyword">function</span>(<span class="hljs-params">err, data</span>)</span>{
+  <span class="hljs-built_in">console</span>.log(data) <span class="hljs-comment">// json data</span>
 })</pre>
 
 
@@ -1613,22 +1736,18 @@
 </section>
       </div>
       <div class='section-indent'>
-<section id='readers/readpsvsync'class='mt4 mb4 px2'>
-    <div class='right py2'>
-<<<<<<< HEAD
-      <a class='fade font-smaller' href='https://github.com/mhkeller/indian-ocean/blob/e808783f3cf066c2651d6c0cfa3597dac69444ef/lib/index.js#L353-L369'><code>lib/index.js</code></a>
-=======
-      <a class='fade font-smaller' href='https://github.com/mhkeller/indian-ocean/blob/83ae0845b241d0b305b51e3370959eb86547ace1/lib/index.js#L634-L639'><code>lib/index.js</code></a>
->>>>>>> 4f7d6022
-    </div>
-  <h3 class='regular'>
-    <a class='black' href='#readers/readpsvsync'>
-      <code>
-        readPsvSync<span class='gray'>(fileName)</span>
-      </code>
-    </a>
-  </h3>
-  <p>Synchronously read a pipe-separated value file.</p>
+<section id='readers/readyamlsync'class='mt4 mb4 px2'>
+    <div class='right py2'>
+      <a class='fade font-smaller' href='https://github.com/mhkeller/indian-ocean/blob/e380e66f1eed546edd0bf1f9689ba3e20d87434a/lib/index.js#L490-L506'><code>lib/index.js</code></a>
+    </div>
+  <h3 class='regular'>
+    <a class='black' href='#readers/readyamlsync'>
+      <code>
+        readYamlSync<span class='gray'>(fileName)</span>
+      </code>
+    </a>
+  </h3>
+  <p>Synchronously read a text file.</p>
 
 
     <p>
@@ -1654,137 +1773,15 @@
       <code><code><a href="https://developer.mozilla.org/en-US/docs/Web/JavaScript/Reference/Global_Objects/Object">Object</a></code></code>
       :
       <span class='force-inline'>
-        <p>the contents of the file as JSON</p>
+        <p>the contents of the file as a string</p>
 
       </span>
 
 
     <h4>Examples</h4>
-<pre><span class="hljs-keyword">var</span> data = io.readPsvSync(<span class="hljs-string">'path/to/data.psv'</span>, <span class="hljs-function"><span class="hljs-keyword">function</span>(<span class="hljs-params">err, data</span>)</span>{
-<span class="hljs-built_in">console</span>.log(data) <span class="hljs-comment">// Json data</span></pre>
-
-
-
-
-</section>
-      </div>
-      <div class='section-indent'>
-<section id='readers/readtsv'class='mt4 mb4 px2'>
-    <div class='right py2'>
-<<<<<<< HEAD
-      <a class='fade font-smaller' href='https://github.com/mhkeller/indian-ocean/blob/e808783f3cf066c2651d6c0cfa3597dac69444ef/lib/index.js#L303-L320'><code>lib/index.js</code></a>
-=======
-      <a class='fade font-smaller' href='https://github.com/mhkeller/indian-ocean/blob/83ae0845b241d0b305b51e3370959eb86547ace1/lib/index.js#L569-L590'><code>lib/index.js</code></a>
->>>>>>> 4f7d6022
-    </div>
-  <h3 class='regular'>
-    <a class='black' href='#readers/readtsv'>
-      <code>
-        readTsv<span class='gray'>(fileName, callback)</span>
-      </code>
-    </a>
-  </h3>
-  <p>Asynchronously read a tab-separated value file.</p>
-
-
-    <p>
-      <table class='table-light overflow-hidden bg-cloudy-light'>
-        <thead>
-          <th class='col-3'>parameter</th>
-          <th class='col-3'>type</th>
-          <th class='col-6'>description</th>
-        </thead>
-          <tr>
-            <td>fileName</td>
-            <td>
-              <code><a href="https://developer.mozilla.org/en-US/docs/Web/JavaScript/Reference/Global_Objects/String">String</a></code>
-            </td>
-            <td><p>the name of the file</p>
-</td>
-          </tr>
-          <tr>
-            <td>callback</td>
-            <td>
-              <code><a href="https://developer.mozilla.org/en-US/docs/Web/JavaScript/Reference/Statements/function">Function</a></code>
-            </td>
-            <td><p>callback used when read data is read, takes error (if any) and the data read</p>
-</td>
-          </tr>
-      </table>
-    </p>
-
-
-
-
-    <h4>Examples</h4>
-<pre>io.readTsv(<span class="hljs-string">'path/to/data.tsv'</span>, <span class="hljs-function"><span class="hljs-keyword">function</span>(<span class="hljs-params">err, data</span>)</span>{
-  <span class="hljs-built_in">console</span>.log(data) <span class="hljs-comment">// Json data</span>
-})</pre>
-
-
-
-
-</section>
-      </div>
-      <div class='section-indent'>
-<section id='readers/readtsvsync'class='mt4 mb4 px2'>
-    <div class='right py2'>
-<<<<<<< HEAD
-      <a class='fade font-smaller' href='https://github.com/mhkeller/indian-ocean/blob/e808783f3cf066c2651d6c0cfa3597dac69444ef/lib/index.js#L320-L336'><code>lib/index.js</code></a>
-=======
-      <a class='fade font-smaller' href='https://github.com/mhkeller/indian-ocean/blob/83ae0845b241d0b305b51e3370959eb86547ace1/lib/index.js#L590-L613'><code>lib/index.js</code></a>
->>>>>>> 4f7d6022
-    </div>
-  <h3 class='regular'>
-    <a class='black' href='#readers/readtsvsync'>
-      <code>
-        readTsvSync<span class='gray'>(fileName)</span>
-      </code>
-    </a>
-  </h3>
-  <p>Synchronously read a tab-separated value file.</p>
-
-
-    <p>
-      <table class='table-light overflow-hidden bg-cloudy-light'>
-        <thead>
-          <th class='col-3'>parameter</th>
-          <th class='col-3'>type</th>
-          <th class='col-6'>description</th>
-        </thead>
-          <tr>
-            <td>fileName</td>
-            <td>
-              <code><a href="https://developer.mozilla.org/en-US/docs/Web/JavaScript/Reference/Global_Objects/String">String</a></code>
-            </td>
-            <td><p>the name of the file</p>
-</td>
-          </tr>
-      </table>
-    </p>
-
-
-      <h4>Returns</h4>
-      <code><code><a href="https://developer.mozilla.org/en-US/docs/Web/JavaScript/Reference/Global_Objects/Object">Object</a></code></code>
-      :
-      <span class='force-inline'>
-        <p>the contents of the file as JSON</p>
-
-      </span>
-
-
-    <h4>Examples</h4>
-<<<<<<< HEAD
-<pre><span class="hljs-keyword">var</span> data = io.readTsvSync(<span class="hljs-string">'path/to/data.tsv'</span>, <span class="hljs-function"><span class="hljs-keyword">function</span>(<span class="hljs-params">err, data</span>)</span>{
-<span class="hljs-built_in">console</span>.log(data) <span class="hljs-comment">// Json data</span></pre>
-=======
-<pre><span class="hljs-comment">// dir contains `data-0.tsv`, `data-0.json`, `data-0.csv`, `data-1.csv`, `.hidden-file`</span>
-<span class="hljs-keyword">var</span> files = io.readdirIncludeSync(<span class="hljs-string">'path/to/files'</span>, <span class="hljs-string">'csv'</span>)
-<span class="hljs-built_in">console</span>.log(files) <span class="hljs-comment">// ['data-0.csv', 'data-1.csv']</span>
-
-<span class="hljs-keyword">var</span> files = io.readdirIncludeSync(<span class="hljs-string">'path/to/files'</span>, [<span class="hljs-string">'csv'</span>, <span class="hljs-string">'tsv'</span>, <span class="hljs-regexp">/hidden/</span>], <span class="hljs-literal">true</span>)
-<span class="hljs-built_in">console</span>.log(files) <span class="hljs-comment">// ['path/to/files/.hidden-file','path/to/files/data-0.csv', 'path/to/files/data-1.csv', 'path/to/files/data-0.tsv']</span></pre>
->>>>>>> 4f7d6022
+<pre><span class="hljs-comment">// Can be `.yaml` or `.yml` extension</span>
+<span class="hljs-keyword">var</span> data = io.readTxtSync(<span class="hljs-string">'path/to/data.yaml'</span>, <span class="hljs-function"><span class="hljs-keyword">function</span>(<span class="hljs-params">err, data</span>)</span>{
+<span class="hljs-built_in">console</span>.log(data) <span class="hljs-comment">// json data</span></pre>
 
 
 
@@ -1797,11 +1794,7 @@
 </section>
 <section id='writers'class='mt4 mb4 px2'>
     <div class='right py2'>
-<<<<<<< HEAD
-      <a class='fade font-smaller' href='https://github.com/mhkeller/indian-ocean/blob/e808783f3cf066c2651d6c0cfa3597dac69444ef/lib/index.js#L558-L585'><code>lib/index.js</code></a>
-=======
-      <a class='fade font-smaller' href='https://github.com/mhkeller/indian-ocean/blob/83ae0845b241d0b305b51e3370959eb86547ace1/lib/index.js#L639-L666'><code>lib/index.js</code></a>
->>>>>>> 4f7d6022
+      <a class='fade font-smaller' href='https://github.com/mhkeller/indian-ocean/blob/e380e66f1eed546edd0bf1f9689ba3e20d87434a/lib/index.js#L695-L722'><code>lib/index.js</code></a>
     </div>
   <h3 class='regular'>
     <a class='black' href='#writers'>
@@ -1820,11 +1813,7 @@
       <div class='section-indent'>
 <section id='writers/appenddata'class='mt4 mb4 px2'>
     <div class='right py2'>
-<<<<<<< HEAD
-      <a class='fade font-smaller' href='https://github.com/mhkeller/indian-ocean/blob/e808783f3cf066c2651d6c0cfa3597dac69444ef/lib/index.js#L633-L663'><code>lib/index.js</code></a>
-=======
-      <a class='fade font-smaller' href='https://github.com/mhkeller/indian-ocean/blob/83ae0845b241d0b305b51e3370959eb86547ace1/lib/index.js#L714-L744'><code>lib/index.js</code></a>
->>>>>>> 4f7d6022
+      <a class='fade font-smaller' href='https://github.com/mhkeller/indian-ocean/blob/e380e66f1eed546edd0bf1f9689ba3e20d87434a/lib/index.js#L776-L806'><code>lib/index.js</code></a>
     </div>
   <h3 class='regular'>
     <a class='black' href='#writers/appenddata'>
@@ -1898,11 +1887,7 @@
       <div class='section-indent'>
 <section id='writers/appenddatasync'class='mt4 mb4 px2'>
     <div class='right py2'>
-<<<<<<< HEAD
-      <a class='fade font-smaller' href='https://github.com/mhkeller/indian-ocean/blob/e808783f3cf066c2651d6c0cfa3597dac69444ef/lib/index.js#L663-L684'><code>lib/index.js</code></a>
-=======
-      <a class='fade font-smaller' href='https://github.com/mhkeller/indian-ocean/blob/83ae0845b241d0b305b51e3370959eb86547ace1/lib/index.js#L744-L765'><code>lib/index.js</code></a>
->>>>>>> 4f7d6022
+      <a class='fade font-smaller' href='https://github.com/mhkeller/indian-ocean/blob/e380e66f1eed546edd0bf1f9689ba3e20d87434a/lib/index.js#L806-L827'><code>lib/index.js</code></a>
     </div>
   <h3 class='regular'>
     <a class='black' href='#writers/appenddatasync'>
@@ -1956,11 +1941,7 @@
       <div class='section-indent'>
 <section id='writers/writedata'class='mt4 mb4 px2'>
     <div class='right py2'>
-<<<<<<< HEAD
-      <a class='fade font-smaller' href='https://github.com/mhkeller/indian-ocean/blob/e808783f3cf066c2651d6c0cfa3597dac69444ef/lib/index.js#L585-L603'><code>lib/index.js</code></a>
-=======
-      <a class='fade font-smaller' href='https://github.com/mhkeller/indian-ocean/blob/83ae0845b241d0b305b51e3370959eb86547ace1/lib/index.js#L666-L684'><code>lib/index.js</code></a>
->>>>>>> 4f7d6022
+      <a class='fade font-smaller' href='https://github.com/mhkeller/indian-ocean/blob/e380e66f1eed546edd0bf1f9689ba3e20d87434a/lib/index.js#L722-L743'><code>lib/index.js</code></a>
     </div>
   <h3 class='regular'>
     <a class='black' href='#writers/writedata'>
@@ -2034,11 +2015,7 @@
       <div class='section-indent'>
 <section id='writers/writedatasync'class='mt4 mb4 px2'>
     <div class='right py2'>
-<<<<<<< HEAD
-      <a class='fade font-smaller' href='https://github.com/mhkeller/indian-ocean/blob/e808783f3cf066c2651d6c0cfa3597dac69444ef/lib/index.js#L603-L633'><code>lib/index.js</code></a>
-=======
-      <a class='fade font-smaller' href='https://github.com/mhkeller/indian-ocean/blob/83ae0845b241d0b305b51e3370959eb86547ace1/lib/index.js#L684-L714'><code>lib/index.js</code></a>
->>>>>>> 4f7d6022
+      <a class='fade font-smaller' href='https://github.com/mhkeller/indian-ocean/blob/e380e66f1eed546edd0bf1f9689ba3e20d87434a/lib/index.js#L743-L776'><code>lib/index.js</code></a>
     </div>
   <h3 class='regular'>
     <a class='black' href='#writers/writedatasync'>
@@ -2092,11 +2069,7 @@
       <div class='section-indent'>
 <section id='writers/writedbftodata'class='mt4 mb4 px2'>
     <div class='right py2'>
-<<<<<<< HEAD
-      <a class='fade font-smaller' href='https://github.com/mhkeller/indian-ocean/blob/e808783f3cf066c2651d6c0cfa3597dac69444ef/lib/index.js#L684-L694'><code>lib/index.js</code></a>
-=======
-      <a class='fade font-smaller' href='https://github.com/mhkeller/indian-ocean/blob/83ae0845b241d0b305b51e3370959eb86547ace1/lib/index.js#L765-L775'><code>lib/index.js</code></a>
->>>>>>> 4f7d6022
+      <a class='fade font-smaller' href='https://github.com/mhkeller/indian-ocean/blob/e380e66f1eed546edd0bf1f9689ba3e20d87434a/lib/index.js#L827-L837'><code>lib/index.js</code></a>
     </div>
   <h3 class='regular'>
     <a class='black' href='#writers/writedbftodata'>
